--- conflicted
+++ resolved
@@ -31,14 +31,8 @@
 	create funcMap
 	update funcMap
 
-<<<<<<< HEAD
 	app       *ketchv1.App
-	platform  *ketchv1.Platform
 	framework *ketchv1.Framework
-=======
-	app  *ketchv1.App
-	pool *ketchv1.Pool
->>>>>>> 1e6289cf
 
 	getCounter    int
 	createCounter int
@@ -53,13 +47,8 @@
 		app: &ketchv1.App{
 			Spec: ketchv1.AppSpec{
 				Description: "foo",
-<<<<<<< HEAD
 				Framework:   "initialframework",
-				Platform:    "initialplatform",
-=======
-				Pool:        "initialpool",
 				Builder:     "initialbuilder",
->>>>>>> 1e6289cf
 			},
 		},
 		framework: &ketchv1.Framework{
@@ -82,16 +71,8 @@
 	case *ketchv1.App:
 		*v = *m.app
 		return nil
-<<<<<<< HEAD
-	case *ketchv1.Platform:
-		*v = *m.platform
-		return nil
 	case *ketchv1.Framework:
 		*v = *m.framework
-=======
-	case *ketchv1.Pool:
-		*v = *m.pool
->>>>>>> 1e6289cf
 		return nil
 	}
 	panic("unhandled type")
@@ -108,16 +89,8 @@
 	case *ketchv1.App:
 		m.app = v
 		return nil
-<<<<<<< HEAD
-	case *ketchv1.Platform:
-		m.platform = v
-		return nil
 	case *ketchv1.Framework:
 		m.framework = v
-=======
-	case *ketchv1.Pool:
-		m.pool = v
->>>>>>> 1e6289cf
 		return nil
 	}
 	panic("unhandled type")
@@ -134,16 +107,8 @@
 	case *ketchv1.App:
 		m.app = v
 		return nil
-<<<<<<< HEAD
-	case *ketchv1.Platform:
-		m.platform = v
-		return nil
 	case *ketchv1.Framework:
 		m.framework = v
-=======
-	case *ketchv1.Pool:
-		m.pool = v
->>>>>>> 1e6289cf
 		return nil
 	}
 	panic("unhandled type")
@@ -226,7 +191,7 @@
 			arguments: []string{
 				"myapp",
 				"src",
-				"--pool", "initialpool",
+				"--framework", "initialframework",
 				"--image", "shipa/go-sample:latest",
 			},
 			setup: func(t *testing.T) {
@@ -257,7 +222,7 @@
 			arguments: []string{
 				"myapp",
 				"src",
-				"--pool", "mypool",
+				"--framework", "myframework",
 				"--image", "shipa/go-sample:latest",
 			},
 			setup: func(t *testing.T) {
@@ -290,7 +255,7 @@
 			arguments: []string{
 				"myapp",
 				"src",
-				"--pool", "mypool",
+				"--framework", "myframework",
 				"--image", "shipa/go-sample:latest",
 				"--builder", "superduper",
 				"--build-packs", "pack1,pack2",
@@ -327,12 +292,7 @@
 			arguments: []string{
 				"myapp",
 				"src",
-<<<<<<< HEAD
-				"--platform", "go",
-				"--framework", "myframework",
-=======
-				"--pool", "mypool",
->>>>>>> 1e6289cf
+				"--framework", "myframework",
 				"--image", "shipa/go-sample:latest",
 				"--env", "foo=bar,zip=zap",
 				"--builder", "newbuilder",
@@ -346,13 +306,8 @@
 			validate: func(t *testing.T, m deploy.Client) {
 				mock, ok := m.(*mockClient)
 				require.True(t, ok)
-<<<<<<< HEAD
-				require.Equal(t, "go", mock.app.Spec.Platform)
 				require.Equal(t, "myframework", mock.app.Spec.Framework)
-=======
-				require.Equal(t, "mypool", mock.app.Spec.Pool)
 				require.Equal(t, "newbuilder", mock.app.Spec.Builder)
->>>>>>> 1e6289cf
 				require.Len(t, mock.app.Spec.Deployments, 1)
 				require.Len(t, mock.app.Spec.Deployments[0].KetchYaml.Kubernetes.Processes, 3)
 				require.Len(t, mock.app.Spec.Env, 2)
@@ -378,11 +333,6 @@
 			arguments: []string{
 				"myapp",
 				"src",
-<<<<<<< HEAD
-				"--platform", "go",
-				"--framework", "myframework",
-=======
->>>>>>> 1e6289cf
 				"--image", "shipa/go-sample:latest",
 				"--env", "foo=bar,zip=zap",
 				"--ketch-yaml", "config/ketch.yaml",
@@ -401,11 +351,6 @@
 			validate: func(t *testing.T, m deploy.Client) {
 				mock, ok := m.(*mockClient)
 				require.True(t, ok)
-<<<<<<< HEAD
-				require.Equal(t, "go", mock.app.Spec.Platform)
-				require.Equal(t, "myframework", mock.app.Spec.Framework)
-=======
->>>>>>> 1e6289cf
 				require.Len(t, mock.app.Spec.Deployments, 1)
 				require.Len(t, mock.app.Spec.Deployments[0].KetchYaml.Kubernetes.Processes, 3)
 				require.Len(t, mock.app.Spec.Env, 2)
@@ -431,26 +376,17 @@
 				"src",
 				"--steps", "4",
 				"--step-interval", "1h",
-<<<<<<< HEAD
-				"--platform", "go",
-				"--framework", "myframework",
-=======
->>>>>>> 1e6289cf
-				"--image", "shipa/go-sample:latest",
-			},
-			setup: func(t *testing.T) {
-				dir := t.TempDir()
-				require.Nil(t, os.Mkdir(path.Join(dir, "src"), 0700))
-				require.Nil(t, os.Chdir(dir))
-			},
-			validate: func(t *testing.T, m deploy.Client) {
-				mock, ok := m.(*mockClient)
-				require.True(t, ok)
-<<<<<<< HEAD
-				require.Equal(t, mock.app.Spec.Framework, "myframework")
-=======
-				require.Equal(t, mock.app.Spec.Pool, "initialpool")
->>>>>>> 1e6289cf
+				"--image", "shipa/go-sample:latest",
+			},
+			setup: func(t *testing.T) {
+				dir := t.TempDir()
+				require.Nil(t, os.Mkdir(path.Join(dir, "src"), 0700))
+				require.Nil(t, os.Chdir(dir))
+			},
+			validate: func(t *testing.T, m deploy.Client) {
+				mock, ok := m.(*mockClient)
+				require.True(t, ok)
+				require.Equal(t, mock.app.Spec.Framework, "initialframework")
 
 			},
 			params: &deploy.Services{
@@ -540,12 +476,7 @@
 			arguments: []string{
 				"myapp",
 				"src",
-<<<<<<< HEAD
-				"--platform", "go",
-				"--framework", "myframework",
-=======
-				"--pool", "mypool",
->>>>>>> 1e6289cf
+				"--framework", "myframework",
 				"--image", "shipa/go-sample:latest",
 				"--env", "foo=bar,bobb=dobbs",
 			},
