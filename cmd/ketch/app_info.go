--- conflicted
+++ resolved
@@ -20,15 +20,9 @@
 
 var (
 	appInfoTemplate = `Application: {{ .App.Name }}
-<<<<<<< HEAD
 Framework: {{ .App.Spec.Framework }}
-{{- if .App.Spec.Platform }}
-Platform: {{ .App.Spec.Platform }}
-=======
-Pool: {{ .App.Spec.Pool }} 
 {{- if .App.Spec.Builder }}
 Builder: {{ .App.Spec.Builder }}
->>>>>>> 1e6289cf
 {{- end }}
 {{- if .App.Spec.Description }}
 Description: {{ .App.Spec.Description }}
